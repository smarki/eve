--- conflicted
+++ resolved
@@ -3,15 +3,10 @@
   <groupId>com.almende.eve</groupId>
   <artifactId>eve</artifactId>
   <versioning>
-    <release>0.16</release>
+    <release>0.15</release>
     <versions>
       <version>0.15</version>
-      <version>0.16</version>
     </versions>
-<<<<<<< HEAD
-    <lastUpdated>20130117094137</lastUpdated>
-=======
     <lastUpdated>20130117090939</lastUpdated>
->>>>>>> 4e868ce4
   </versioning>
 </metadata>