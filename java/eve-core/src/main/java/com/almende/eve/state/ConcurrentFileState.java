--- conflicted
+++ resolved
@@ -1,434 +1,430 @@
-package com.almende.eve.state;
-
-import java.io.EOFException;
-import java.io.File;
-import java.io.IOException;
-import java.io.InputStream;
-import java.io.ObjectInput;
-import java.io.ObjectInputStream;
-import java.io.ObjectOutput;
-import java.io.ObjectOutputStream;
-import java.io.OutputStream;
-import java.io.RandomAccessFile;
-import java.io.Serializable;
-import java.io.StreamCorruptedException;
-import java.nio.channels.Channels;
-import java.nio.channels.FileChannel;
-import java.nio.channels.FileLock;
-import java.util.Collection;
-import java.util.Collections;
-import java.util.HashMap;
-import java.util.Map;
-import java.util.Set;
-import java.util.concurrent.ConcurrentHashMap;
-import java.util.logging.Level;
-import java.util.logging.Logger;
-
-import com.almende.eve.rpc.jsonrpc.jackson.JOM;
-import com.fasterxml.jackson.core.JsonGenerator;
-import com.fasterxml.jackson.core.JsonParser;
-import com.fasterxml.jackson.databind.JsonMappingException;
-import com.fasterxml.jackson.databind.ObjectMapper;
-
-/**
- * @class FileState
- * 
- *        A persistent state for an Eve Agent, which stores the data on disk.
- *        Data is stored in the path provided by the configuration file.
- * 
- *        The state provides general information for the agent (about itself,
- *        the environment, and the system configuration), and the agent can
- *        store its state in the state. The state extends a standard Java
- *        Map.
- * 
- *        All operations on this FileState are thread-safe. It also provides two
- *        aditional methods: PutIfNotChanged() and PutAllIfNotChanged().
- * 
- *        Usage:<br>
- *        AgentHost factory = AgentHost.getInstance(config);<br>
- *        ConcurrentFileState state = new
- *        ConcurrentFileState("agentId",".eveagents");<br>
- *        state.put("key", "value");<br>
- *        System.out.println(state.get("key")); // "value"<br>
- * 
- * @author jos
- * @author ludo
- */
-public class ConcurrentFileState extends FileState {
-	private static final Logger			LOG			= Logger.getLogger("ConcurrentFileState");
-	
-	private boolean						json		= false;
-	private String						filename	= null;
-	private FileChannel					channel		= null;
-	private FileLock					lock		= null;
-	private InputStream					fis			= null;
-	private OutputStream				fos			= null;
-	private ObjectMapper				om			= null;
-	private static Map<String, Boolean>	locked		= new ConcurrentHashMap<String, Boolean>();
-	
-	private Map<String, Serializable>	properties	= Collections
-															.synchronizedMap(new HashMap<String, Serializable>());
-	
-	public ConcurrentFileState(String agentId, String filename) {
-		super(agentId);
-		this.filename = filename;
-	}
-	
-	public ConcurrentFileState(String agentId, String filename, boolean json) {
-		super(agentId);
-		this.filename = filename;
-		this.json = json;
-		om = JOM.getInstance();
-		om.configure(JsonGenerator.Feature.AUTO_CLOSE_TARGET, false);
-		om.configure(JsonParser.Feature.AUTO_CLOSE_SOURCE, false);
-	}
-	
-	@Override
-	public void finalize() throws Throwable {
-		closeFile();
-		super.finalize();
-	}
-	
-	@SuppressWarnings("resource")
-	protected void openFile() throws IOException {
-		synchronized (locked) {
-			while (locked.containsKey(filename) && locked.get(filename)) {
-				// logger.warning("Starting to wait for locked! "+filename);
-				try {
-					locked.wait();
-				} catch (InterruptedException e) {
-				}
-			}
-			locked.put(filename, true);
-			File file = new File(this.filename);
-			if (!file.exists()) {
-				locked.put(filename, false);
-				locked.notifyAll();
-				throw new IllegalStateException(
-						"Warning: File doesn't exist (anymore):'"
-								+ this.filename + "'");
-			}
-			channel = new RandomAccessFile(file, "rw").getChannel();
-			try {
-				// TODO: add support for shared locks, allowing parallel reading
-				// operations.
-				lock = channel.lock();
-			} catch (Exception e) {
-				channel.close();
-				channel = null;
-				lock = null;
-				locked.put(filename, false);
-				locked.notifyAll();
-				throw new IllegalStateException(
-						"error, couldn't obtain file lock on:" + filename, e);
-			}
-			fis = Channels.newInputStream(channel);
-			fos = Channels.newOutputStream(channel);
-		}
-	}
-	
-	protected void closeFile() {
-		synchronized (locked) {
-			if (lock.isValid()) {
-				try {
-					
-					lock.release();
-				} catch (IOException e) {
-					LOG.log(Level.WARNING, "", e);
-				}
-			}
-			try {
-				fos.close();
-				fis.close();
-				channel.close();
-			} catch (IOException e) {
-				LOG.log(Level.WARNING, "", e);
-			}
-			channel = null;
-			fis = null;
-			fos = null;
-			lock = null;
-			locked.put(filename, false);
-			locked.notifyAll();
-		}
-	}
-	
-	/**
-	 * write properties to disk
-	 * 
-	 * @return success True if successfully written
-	 * @throws IOException
-	 */
-	private void write() throws IOException {
-<<<<<<< HEAD
-		if (channel != null) {
-=======
-		if (channel != null){
->>>>>>> a6c8a162
-			channel.position(0);
-		}
-		if (json) {
-			om.writeValue(fos, properties);
-			fos.flush();
-		} else {
-			ObjectOutput out = new ObjectOutputStream(fos);
-			out.writeObject(properties);
-			out.flush();
-		}
-	}
-	
-	/**
-	 * read properties from disk
-	 * 
-	 * @return success True if successfully read
-	 * @throws ClassNotFoundException
-	 * @throws IOException
-	 */
-	private void read() throws IOException, ClassNotFoundException {
-		_read(false);
-	}
-	
-	@SuppressWarnings("unchecked")
-	private void _read(boolean retry) throws IOException,
-			ClassNotFoundException {
-		try {
-			if (channel != null) {
-				channel.position(0);
-			}
-			properties.clear();
-			if (json ^ retry) {
-				properties.putAll(om.readValue(fis, HashMap.class));
-			} else {
-				ObjectInput in = new ObjectInputStream(fis);
-				properties.putAll((Map<String, Serializable>) in.readObject());
-			}
-		} catch (EOFException eof) {
-			// empty file, new agent?
-		} catch (StreamCorruptedException sce) {
-			if (channel != null && channel.position() != 0) {
-				if (!retry) {
-					_read(true);
-				} else {
-					throw sce;
-				}
-			}
-			// empty file, new agent?
-		} catch (JsonMappingException map) {
-			if (channel != null && channel.position() != 0) {
-				if (!retry) {
-					_read(true);
-				} else {
-					throw map;
-				}
-			}
-			// empty file, new agent?
-		}
-	}
-	
-	/**
-	 * init is executed once before the agent method is invoked
-	 */
-	@Override
-	public void init() {
-	}
-	
-	/**
-	 * destroy is executed once after the agent method is invoked if the
-	 * properties are changed, they will be saved
-	 */
-	@Override
-	public void destroy() {
-	}
-	
-	@Override
-	public synchronized void clear() {
-		try {
-			openFile();
-			properties.clear();
-			write();
-		} catch (Exception e) {
-			LOG.log(Level.WARNING, "", e);
-		}
-		closeFile();
-	}
-	
-	@Override
-	public synchronized Set<String> keySet() {
-		Set<String> result = null;
-		try {
-			openFile();
-			read();
-			result = properties.keySet();
-		} catch (Exception e) {
-			LOG.log(Level.WARNING, "", e);
-		}
-		closeFile();
-		return result;
-	}
-	
-	@Override
-	public synchronized boolean containsKey(Object key) {
-		boolean result = false;
-		try {
-			openFile();
-			read();
-			result = properties.containsKey(key);
-		} catch (Exception e) {
-			LOG.log(Level.WARNING, "", e);
-		}
-		closeFile();
-		return result;
-	}
-	
-	@Override
-	public synchronized boolean containsValue(Object value) {
-		boolean result = false;
-		try {
-			openFile();
-			read();
-			result = properties.containsValue(value);
-		} catch (Exception e) {
-			LOG.log(Level.WARNING, "", e);
-		}
-		closeFile();
-		return result;
-	}
-	
-	@Override
-	public synchronized Set<java.util.Map.Entry<String, Serializable>> entrySet() {
-		Set<java.util.Map.Entry<String, Serializable>> result = null;
-		try {
-			openFile();
-			read();
-			result = properties.entrySet();
-		} catch (Exception e) {
-			LOG.log(Level.WARNING, "", e);
-		}
-		closeFile();
-		return result;
-	}
-	
-	@Override
-	public synchronized Serializable get(Object key) {
-		Serializable result = null;
-		try {
-			openFile();
-			read();
-			result = properties.get(key);
-		} catch (Exception e) {
-			LOG.log(Level.WARNING, "", e);
-		}
-		closeFile();
-		return result;
-	}
-	
-	@Override
-	public synchronized boolean isEmpty() {
-		boolean result = false;
-		try {
-			openFile();
-			read();
-			result = properties.isEmpty();
-		} catch (Exception e) {
-			LOG.log(Level.WARNING, "", e);
-		}
-		closeFile();
-		return result;
-	}
-	
-	@Override
-	public synchronized Serializable put(String key, Serializable value) {
-		Serializable result = null;
-		try {
-			openFile();
-			read();
-			result = properties.put(key, value);
-			write();
-		} catch (Exception e) {
-			LOG.log(Level.WARNING, "", e);
-		}
-		closeFile();
-		return result;
-	}
-	
-	@Override
-	public synchronized void putAll(
-			Map<? extends String, ? extends Serializable> map) {
-		try {
-			openFile();
-			read();
-			properties.putAll(map);
-			write();
-		} catch (Exception e) {
-			LOG.log(Level.WARNING, "", e);
-		}
-		closeFile();
-	}
-	
-	@Override
-	public synchronized boolean putIfUnchanged(String key, Serializable newVal,
-			Serializable oldVal) {
-		boolean result = false;
-		try {
-			openFile();
-			read();
-			if (!(oldVal == null && properties.containsKey(key))
-					|| properties.get(key).equals(oldVal)) {
-				properties.put(key, newVal);
-				write();
-				result = true;
-			}
-		} catch (Exception e) {
-			LOG.log(Level.WARNING, "", e);
-			// Don't let users loop if exception is thrown. They
-			// would get into a deadlock....
-			result = true;
-		}
-		closeFile();
-		return result;
-	}
-	
-	@Override
-	public synchronized Serializable remove(Object key) {
-		Serializable result = null;
-		try {
-			openFile();
-			read();
-			result = properties.remove(key);
-			write();
-		} catch (Exception e) {
-			LOG.log(Level.WARNING, "", e);
-		}
-		closeFile();
-		return result;
-	}
-	
-	@Override
-	public synchronized int size() {
-		int result = -1;
-		try {
-			openFile();
-			read();
-			result = properties.size();
-		} catch (Exception e) {
-			LOG.log(Level.WARNING, "", e);
-		}
-		closeFile();
-		return result;
-	}
-	
-	@Override
-	public synchronized Collection<Serializable> values() {
-		Collection<Serializable> result = null;
-		try {
-			openFile();
-			read();
-			result = properties.values();
-		} catch (Exception e) {
-			LOG.log(Level.WARNING, "", e);
-		}
-		closeFile();
-		return result;
-	}
-	
-}+package com.almende.eve.state;
+
+import java.io.EOFException;
+import java.io.File;
+import java.io.IOException;
+import java.io.InputStream;
+import java.io.ObjectInput;
+import java.io.ObjectInputStream;
+import java.io.ObjectOutput;
+import java.io.ObjectOutputStream;
+import java.io.OutputStream;
+import java.io.RandomAccessFile;
+import java.io.Serializable;
+import java.io.StreamCorruptedException;
+import java.nio.channels.Channels;
+import java.nio.channels.FileChannel;
+import java.nio.channels.FileLock;
+import java.util.Collection;
+import java.util.Collections;
+import java.util.HashMap;
+import java.util.Map;
+import java.util.Set;
+import java.util.concurrent.ConcurrentHashMap;
+import java.util.logging.Level;
+import java.util.logging.Logger;
+
+import com.almende.eve.rpc.jsonrpc.jackson.JOM;
+import com.fasterxml.jackson.core.JsonGenerator;
+import com.fasterxml.jackson.core.JsonParser;
+import com.fasterxml.jackson.databind.JsonMappingException;
+import com.fasterxml.jackson.databind.ObjectMapper;
+
+/**
+ * @class FileState
+ * 
+ *        A persistent state for an Eve Agent, which stores the data on disk.
+ *        Data is stored in the path provided by the configuration file.
+ * 
+ *        The state provides general information for the agent (about itself,
+ *        the environment, and the system configuration), and the agent can
+ *        store its state in the state. The state extends a standard Java
+ *        Map.
+ * 
+ *        All operations on this FileState are thread-safe. It also provides two
+ *        aditional methods: PutIfNotChanged() and PutAllIfNotChanged().
+ * 
+ *        Usage:<br>
+ *        AgentHost factory = AgentHost.getInstance(config);<br>
+ *        ConcurrentFileState state = new
+ *        ConcurrentFileState("agentId",".eveagents");<br>
+ *        state.put("key", "value");<br>
+ *        System.out.println(state.get("key")); // "value"<br>
+ * 
+ * @author jos
+ * @author ludo
+ */
+public class ConcurrentFileState extends FileState {
+	private static final Logger			LOG			= Logger.getLogger("ConcurrentFileState");
+	
+	private boolean						json		= false;
+	private String						filename	= null;
+	private FileChannel					channel		= null;
+	private FileLock					lock		= null;
+	private InputStream					fis			= null;
+	private OutputStream				fos			= null;
+	private ObjectMapper				om			= null;
+	private static Map<String, Boolean>	locked		= new ConcurrentHashMap<String, Boolean>();
+	
+	private Map<String, Serializable>	properties	= Collections
+															.synchronizedMap(new HashMap<String, Serializable>());
+	
+	public ConcurrentFileState(String agentId, String filename) {
+		super(agentId);
+		this.filename = filename;
+	}
+	
+	public ConcurrentFileState(String agentId, String filename, boolean json) {
+		super(agentId);
+		this.filename = filename;
+		this.json = json;
+		om = JOM.getInstance();
+		om.configure(JsonGenerator.Feature.AUTO_CLOSE_TARGET, false);
+		om.configure(JsonParser.Feature.AUTO_CLOSE_SOURCE, false);
+	}
+	
+	@Override
+	public void finalize() throws Throwable {
+		closeFile();
+		super.finalize();
+	}
+	
+	@SuppressWarnings("resource")
+	protected void openFile() throws IOException {
+		synchronized (locked) {
+			while (locked.containsKey(filename) && locked.get(filename)) {
+				// logger.warning("Starting to wait for locked! "+filename);
+				try {
+					locked.wait();
+				} catch (InterruptedException e) {
+				}
+			}
+			locked.put(filename, true);
+			File file = new File(this.filename);
+			if (!file.exists()) {
+				locked.put(filename, false);
+				locked.notifyAll();
+				throw new IllegalStateException(
+						"Warning: File doesn't exist (anymore):'"
+								+ this.filename + "'");
+			}
+			channel = new RandomAccessFile(file, "rw").getChannel();
+			try {
+				// TODO: add support for shared locks, allowing parallel reading
+				// operations.
+				lock = channel.lock();
+			} catch (Exception e) {
+				channel.close();
+				channel = null;
+				lock = null;
+				locked.put(filename, false);
+				locked.notifyAll();
+				throw new IllegalStateException(
+						"error, couldn't obtain file lock on:" + filename, e);
+			}
+			fis = Channels.newInputStream(channel);
+			fos = Channels.newOutputStream(channel);
+		}
+	}
+	
+	protected void closeFile() {
+		synchronized (locked) {
+			if (lock.isValid()) {
+				try {
+					
+					lock.release();
+				} catch (IOException e) {
+					LOG.log(Level.WARNING, "", e);
+				}
+			}
+			try {
+				fos.close();
+				fis.close();
+				channel.close();
+			} catch (IOException e) {
+				LOG.log(Level.WARNING, "", e);
+			}
+			channel = null;
+			fis = null;
+			fos = null;
+			lock = null;
+			locked.put(filename, false);
+			locked.notifyAll();
+		}
+	}
+	
+	/**
+	 * write properties to disk
+	 * 
+	 * @return success True if successfully written
+	 * @throws IOException
+	 */
+	private void write() throws IOException {
+		if (channel != null) {
+			channel.position(0);
+		}
+		if (json) {
+			om.writeValue(fos, properties);
+			fos.flush();
+		} else {
+			ObjectOutput out = new ObjectOutputStream(fos);
+			out.writeObject(properties);
+			out.flush();
+		}
+	}
+	
+	/**
+	 * read properties from disk
+	 * 
+	 * @return success True if successfully read
+	 * @throws ClassNotFoundException
+	 * @throws IOException
+	 */
+	private void read() throws IOException, ClassNotFoundException {
+		_read(false);
+	}
+	
+	@SuppressWarnings("unchecked")
+	private void _read(boolean retry) throws IOException,
+			ClassNotFoundException {
+		try {
+			if (channel != null) {
+				channel.position(0);
+			}
+			properties.clear();
+			if (json ^ retry) {
+				properties.putAll(om.readValue(fis, HashMap.class));
+			} else {
+				ObjectInput in = new ObjectInputStream(fis);
+				properties.putAll((Map<String, Serializable>) in.readObject());
+			}
+		} catch (EOFException eof) {
+			// empty file, new agent?
+		} catch (StreamCorruptedException sce) {
+			if (channel != null && channel.position() != 0) {
+				if (!retry) {
+					_read(true);
+				} else {
+					throw sce;
+				}
+			}
+			// empty file, new agent?
+		} catch (JsonMappingException map) {
+			if (channel != null && channel.position() != 0) {
+				if (!retry) {
+					_read(true);
+				} else {
+					throw map;
+				}
+			}
+			// empty file, new agent?
+		}
+	}
+	
+	/**
+	 * init is executed once before the agent method is invoked
+	 */
+	@Override
+	public void init() {
+	}
+	
+	/**
+	 * destroy is executed once after the agent method is invoked if the
+	 * properties are changed, they will be saved
+	 */
+	@Override
+	public void destroy() {
+	}
+	
+	@Override
+	public synchronized void clear() {
+		try {
+			openFile();
+			properties.clear();
+			write();
+		} catch (Exception e) {
+			LOG.log(Level.WARNING, "", e);
+		}
+		closeFile();
+	}
+	
+	@Override
+	public synchronized Set<String> keySet() {
+		Set<String> result = null;
+		try {
+			openFile();
+			read();
+			result = properties.keySet();
+		} catch (Exception e) {
+			LOG.log(Level.WARNING, "", e);
+		}
+		closeFile();
+		return result;
+	}
+	
+	@Override
+	public synchronized boolean containsKey(Object key) {
+		boolean result = false;
+		try {
+			openFile();
+			read();
+			result = properties.containsKey(key);
+		} catch (Exception e) {
+			LOG.log(Level.WARNING, "", e);
+		}
+		closeFile();
+		return result;
+	}
+	
+	@Override
+	public synchronized boolean containsValue(Object value) {
+		boolean result = false;
+		try {
+			openFile();
+			read();
+			result = properties.containsValue(value);
+		} catch (Exception e) {
+			LOG.log(Level.WARNING, "", e);
+		}
+		closeFile();
+		return result;
+	}
+	
+	@Override
+	public synchronized Set<java.util.Map.Entry<String, Serializable>> entrySet() {
+		Set<java.util.Map.Entry<String, Serializable>> result = null;
+		try {
+			openFile();
+			read();
+			result = properties.entrySet();
+		} catch (Exception e) {
+			LOG.log(Level.WARNING, "", e);
+		}
+		closeFile();
+		return result;
+	}
+	
+	@Override
+	public synchronized Serializable get(Object key) {
+		Serializable result = null;
+		try {
+			openFile();
+			read();
+			result = properties.get(key);
+		} catch (Exception e) {
+			LOG.log(Level.WARNING, "", e);
+		}
+		closeFile();
+		return result;
+	}
+	
+	@Override
+	public synchronized boolean isEmpty() {
+		boolean result = false;
+		try {
+			openFile();
+			read();
+			result = properties.isEmpty();
+		} catch (Exception e) {
+			LOG.log(Level.WARNING, "", e);
+		}
+		closeFile();
+		return result;
+	}
+	
+	@Override
+	public synchronized Serializable put(String key, Serializable value) {
+		Serializable result = null;
+		try {
+			openFile();
+			read();
+			result = properties.put(key, value);
+			write();
+		} catch (Exception e) {
+			LOG.log(Level.WARNING, "", e);
+		}
+		closeFile();
+		return result;
+	}
+	
+	@Override
+	public synchronized void putAll(
+			Map<? extends String, ? extends Serializable> map) {
+		try {
+			openFile();
+			read();
+			properties.putAll(map);
+			write();
+		} catch (Exception e) {
+			LOG.log(Level.WARNING, "", e);
+		}
+		closeFile();
+	}
+	
+	@Override
+	public synchronized boolean putIfUnchanged(String key, Serializable newVal,
+			Serializable oldVal) {
+		boolean result = false;
+		try {
+			openFile();
+			read();
+			if (!(oldVal == null && properties.containsKey(key))
+					|| properties.get(key).equals(oldVal)) {
+				properties.put(key, newVal);
+				write();
+				result = true;
+			}
+		} catch (Exception e) {
+			LOG.log(Level.WARNING, "", e);
+			// Don't let users loop if exception is thrown. They
+			// would get into a deadlock....
+			result = true;
+		}
+		closeFile();
+		return result;
+	}
+	
+	@Override
+	public synchronized Serializable remove(Object key) {
+		Serializable result = null;
+		try {
+			openFile();
+			read();
+			result = properties.remove(key);
+			write();
+		} catch (Exception e) {
+			LOG.log(Level.WARNING, "", e);
+		}
+		closeFile();
+		return result;
+	}
+	
+	@Override
+	public synchronized int size() {
+		int result = -1;
+		try {
+			openFile();
+			read();
+			result = properties.size();
+		} catch (Exception e) {
+			LOG.log(Level.WARNING, "", e);
+		}
+		closeFile();
+		return result;
+	}
+	
+	@Override
+	public synchronized Collection<Serializable> values() {
+		Collection<Serializable> result = null;
+		try {
+			openFile();
+			read();
+			result = properties.values();
+		} catch (Exception e) {
+			LOG.log(Level.WARNING, "", e);
+		}
+		closeFile();
+		return result;
+	}
+	
+}