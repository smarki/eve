--- conflicted
+++ resolved
@@ -1,159 +1,158 @@
-<project xmlns="http://maven.apache.org/POM/4.0.0" xmlns:xsi="http://www.w3.org/2001/XMLSchema-instance"
-	xsi:schemaLocation="http://maven.apache.org/POM/4.0.0 http://maven.apache.org/xsd/maven-4.0.0.xsd">
-	<modelVersion>4.0.0</modelVersion>
-
-	<parent>
-		<groupId>com.almende.eve</groupId>
-		<artifactId>eve</artifactId>
-		<version>0.15</version>
-	</parent>
-
-	<artifactId>eve-core</artifactId>
-
-	<name>EVE core</name>
-	<url>http://almende.github.com/eve</url>
-
-	<properties>
-		<jackson.version>2.0.0</jackson.version>
-		<snakeyaml.version>1.11</snakeyaml.version>
-		<javax.servlet-api.version>3.0.1</javax.servlet-api.version>
-		<smack.version>3.1.0</smack.version>
-		<jetty.version>8.1.8.v20121106</jetty.version>
-	</properties>
-
-	<dependencies>
-		<dependency>
-			<groupId>com.fasterxml.jackson.core</groupId>
-			<artifactId>jackson-databind</artifactId>
-			<version>${jackson.version}</version>
-		</dependency>
-		<dependency>
-			<groupId>org.yaml</groupId>
-			<artifactId>snakeyaml</artifactId>
-			<version>${snakeyaml.version}</version>
-		</dependency>
-		<dependency>
-			<groupId>javax.servlet</groupId>
-			<artifactId>javax.servlet-api</artifactId>
-			<version>${javax.servlet-api.version}</version>
-			<scope>provided</scope>
-		</dependency>
-		<dependency>
-			<groupId>jivesoftware</groupId>
-			<artifactId>smack</artifactId>
-			<version>${smack.version}</version>
-		</dependency>
-		<dependency>
-			<groupId>org.mortbay.jetty</groupId>
-			<artifactId>jetty-maven-plugin</artifactId>
-			<version>${jetty.version}</version>
-			<scope>test</scope>
-		</dependency>
-		<!-- <dependency> <groupId>org.eclipse.jetty</groupId> <artifactId>jetty-webapp</artifactId> 
-			<version>${jetty.version}</version> </dependency> -->
-	</dependencies>
-
-	<repositories>
-		<repository>
-			<name>Almende EVE repository</name>
-			<id>eve</id>
-			<url>https://raw.github.com/almende/eve/master/repo</url>
-		</repository>
-	</repositories>
-	<build>
-		<pluginManagement>
-			<plugins>
-				<plugin>
-<<<<<<< HEAD
-					<groupId>org.eclipse.m2e</groupId>
-					<artifactId>lifecycle-mapping</artifactId>
-					<version>1.0.0</version>
-					<configuration>
-						<lifecycleMappingMetadata>
-							<pluginExecutions>
-
-								<!-- Configure "xmlbeans-maven-plugin:xmlbeans" goal execution -->
-								<pluginExecution>
-									<pluginExecutionFilter>
-										<groupId>org.codehaus.mojo</groupId>
-										<artifactId>xmlbeans-maven-plugin</artifactId>
-										<versionRange>[1.0.0,)</versionRange>
-										<goals>
-											<goal>xmlbeans</goal>
-										</goals>
-									</pluginExecutionFilter>
-									<action>
-										<!-- Ignore xmlbeans generation from within Eclipse IDE (re)builds -->
-										<ignore />
-									</action>
-								</pluginExecution>
-								<pluginExecution>
-									<pluginExecutionFilter>
-										<groupId>org.apache.maven.plugins</groupId>
-										<artifactId>maven-resources-plugin</artifactId>
-										<versionRange>[1.0,)</versionRange>
-										<goals>
-											<goal>resources</goal>
-											<goal>testResources</goal>
-										</goals>
-									</pluginExecutionFilter>
-									<action>
-										<execute />
-									</action>
-								</pluginExecution>
-							</pluginExecutions>
-						</lifecycleMappingMetadata>
-					</configuration>
-				</plugin>
-				<plugin>
-					<groupId>org.apache.maven.plugins</groupId>
-					<artifactId>maven-eclipse-plugin</artifactId>
-					<version>2.9</version>
-=======
-					<groupId>org.mortbay.jetty</groupId>
-					<artifactId>jetty-maven-plugin</artifactId>
-					<version>${jetty.version}</version>
-					<configuration>
-						<webApp>
-							<contextPath>/test</contextPath>
-						</webApp>
-						<scanIntervalSeconds>10</scanIntervalSeconds>
-						<scanTargets>
-							<scanTarget>src/test/resources</scanTarget>
-							<scanTarget>src/main/resources</scanTarget>
-						</scanTargets>
-						<webAppSourceDirectory>/</webAppSourceDirectory>
-						<webApp>
-							<contextPath>/</contextPath>
-							<descriptor>src/test/webapp/web.xml</descriptor>
-							<!-- <jettyEnvXml>src/test/webapp/jetty-env.xml</jettyEnvXml> -->
-						</webApp>
-						<!-- <classesDirectory>/Users/jesse/docsync/jetty-documentation/somewhere/else</classesDirectory> -->
-					</configuration>
-
-					<executions>
-						<execution>
-							<id>start-jetty</id>
-							<phase>pre-integration-test</phase>
-							<goals>
-								<goal>run</goal>
-							</goals>
-							<configuration>
-								<scanIntervalSeconds>0</scanIntervalSeconds>
-								<daemon>true</daemon>
-							</configuration>
-						</execution>
-						<execution>
-							<id>stop-jetty</id>
-							<phase>post-integration-test</phase>
-							<goals>
-								<goal>stop</goal>
-							</goals>
-						</execution>
-					</executions>
->>>>>>> 3c0895e0
-				</plugin>
-			</plugins>
-		</pluginManagement>
-	</build>
+<project xmlns="http://maven.apache.org/POM/4.0.0" xmlns:xsi="http://www.w3.org/2001/XMLSchema-instance"
+	xsi:schemaLocation="http://maven.apache.org/POM/4.0.0 http://maven.apache.org/xsd/maven-4.0.0.xsd">
+	<modelVersion>4.0.0</modelVersion>
+
+	<parent>
+		<groupId>com.almende.eve</groupId>
+		<artifactId>eve</artifactId>
+		<version>0.15</version>
+	</parent>
+
+	<artifactId>eve-core</artifactId>
+
+	<name>EVE core</name>
+	<url>http://almende.github.com/eve</url>
+
+	<properties>
+		<jackson.version>2.0.0</jackson.version>
+		<snakeyaml.version>1.11</snakeyaml.version>
+		<javax.servlet-api.version>3.0.1</javax.servlet-api.version>
+		<smack.version>3.1.0</smack.version>
+		<jetty.version>8.1.8.v20121106</jetty.version>
+	</properties>
+
+	<dependencies>
+		<dependency>
+			<groupId>com.fasterxml.jackson.core</groupId>
+			<artifactId>jackson-databind</artifactId>
+			<version>${jackson.version}</version>
+		</dependency>
+		<dependency>
+			<groupId>org.yaml</groupId>
+			<artifactId>snakeyaml</artifactId>
+			<version>${snakeyaml.version}</version>
+		</dependency>
+		<dependency>
+			<groupId>javax.servlet</groupId>
+			<artifactId>javax.servlet-api</artifactId>
+			<version>${javax.servlet-api.version}</version>
+			<scope>provided</scope>
+		</dependency>
+		<dependency>
+			<groupId>jivesoftware</groupId>
+			<artifactId>smack</artifactId>
+			<version>${smack.version}</version>
+		</dependency>
+		<dependency>
+			<groupId>org.mortbay.jetty</groupId>
+			<artifactId>jetty-maven-plugin</artifactId>
+			<version>${jetty.version}</version>
+			<scope>test</scope>
+		</dependency>
+		<!-- <dependency> <groupId>org.eclipse.jetty</groupId> <artifactId>jetty-webapp</artifactId> 
+			<version>${jetty.version}</version> </dependency> -->
+	</dependencies>
+
+	<repositories>
+		<repository>
+			<name>Almende EVE repository</name>
+			<id>eve</id>
+			<url>https://raw.github.com/almende/eve/master/repo</url>
+		</repository>
+	</repositories>
+	<build>
+		<pluginManagement>
+			<plugins>
+				<plugin>
+					<groupId>org.eclipse.m2e</groupId>
+					<artifactId>lifecycle-mapping</artifactId>
+					<version>1.0.0</version>
+					<configuration>
+						<lifecycleMappingMetadata>
+							<pluginExecutions>
+
+								<!-- Configure "xmlbeans-maven-plugin:xmlbeans" goal execution -->
+								<pluginExecution>
+									<pluginExecutionFilter>
+										<groupId>org.codehaus.mojo</groupId>
+										<artifactId>xmlbeans-maven-plugin</artifactId>
+										<versionRange>[1.0.0,)</versionRange>
+										<goals>
+											<goal>xmlbeans</goal>
+										</goals>
+									</pluginExecutionFilter>
+									<action>
+										<!-- Ignore xmlbeans generation from within Eclipse IDE (re)builds -->
+										<ignore />
+									</action>
+								</pluginExecution>
+								<pluginExecution>
+									<pluginExecutionFilter>
+										<groupId>org.apache.maven.plugins</groupId>
+										<artifactId>maven-resources-plugin</artifactId>
+										<versionRange>[1.0,)</versionRange>
+										<goals>
+											<goal>resources</goal>
+											<goal>testResources</goal>
+										</goals>
+									</pluginExecutionFilter>
+									<action>
+										<execute />
+									</action>
+								</pluginExecution>
+							</pluginExecutions>
+						</lifecycleMappingMetadata>
+					</configuration>
+				</plugin>
+				<plugin>
+					<groupId>org.apache.maven.plugins</groupId>
+					<artifactId>maven-eclipse-plugin</artifactId>
+					<version>2.9</version>
+				</plugin>
+				<plugin>
+					<groupId>org.mortbay.jetty</groupId>
+					<artifactId>jetty-maven-plugin</artifactId>
+					<version>${jetty.version}</version>
+					<configuration>
+						<webApp>
+							<contextPath>/test</contextPath>
+						</webApp>
+						<scanIntervalSeconds>10</scanIntervalSeconds>
+						<scanTargets>
+							<scanTarget>src/test/resources</scanTarget>
+							<scanTarget>src/main/resources</scanTarget>
+						</scanTargets>
+						<webAppSourceDirectory>/</webAppSourceDirectory>
+						<webApp>
+							<contextPath>/</contextPath>
+							<descriptor>src/test/webapp/web.xml</descriptor>
+							<!-- <jettyEnvXml>src/test/webapp/jetty-env.xml</jettyEnvXml> -->
+						</webApp>
+						<!-- <classesDirectory>/Users/jesse/docsync/jetty-documentation/somewhere/else</classesDirectory> -->
+					</configuration>
+
+					<executions>
+						<execution>
+							<id>start-jetty</id>
+							<phase>pre-integration-test</phase>
+							<goals>
+								<goal>run</goal>
+							</goals>
+							<configuration>
+								<scanIntervalSeconds>0</scanIntervalSeconds>
+								<daemon>true</daemon>
+							</configuration>
+						</execution>
+						<execution>
+							<id>stop-jetty</id>
+							<phase>post-integration-test</phase>
+							<goals>
+								<goal>stop</goal>
+							</goals>
+						</execution>
+					</executions>
+				</plugin>
+			</plugins>
+		</pluginManagement>
+	</build>
 </project>