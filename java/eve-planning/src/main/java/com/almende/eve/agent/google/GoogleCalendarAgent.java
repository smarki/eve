/**
 * @file GoogleCalendarAgent.java
 * 
 * @brief 
 * The GoogleCalendarAgent can connect to a single Google Calendar, and 
 * get, create, update, and delete events. The agent uses Goolges RESTful API v3 
 * to access a Google Calendar, and does not use any specific Java libraries
 * for that. See:
 * https://developers.google.com/google-apps/calendar/v3/reference/
 * 
 * To setup authorization for a calendar agent, the method setAuthorization 
 * must be executed with valid authorization tokens. The agent will store
 * the tokens and refresh them automatically when needed.
 * To retrieve valid access tokens from google, the servlet GoogleAuth.java
 * can be used. This servlet is typically running at /auth/google.
 * Authorization needs to be setup only once for an agent.
 * 
 * The GoogleCalendarAgent contains the following core methods:
 *     - getEvents    Get all events in a given time window
 *     - getEvent     Get a specific event by its id
 *     - createEvent  Create a new event
 *     - updateEvent  Update an existing event
 *     - deleteEvent  Delete an existing event
 *     - getBusy      Get the busy intervals in given time window
 *     - clear        Delete all stored information 
 * 
 * @license
 * Licensed under the Apache License, Version 2.0 (the "License"); you may not
 * use this file except in compliance with the License. You may obtain a copy 
 * of the License at
 * 
 * http://www.apache.org/licenses/LICENSE-2.0
 * 
 * Unless required by applicable law or agreed to in writing, software
 * distributed under the License is distributed on an "AS IS" BASIS, WITHOUT
 * WARRANTIES OR CONDITIONS OF ANY KIND, either express or implied. See the
 * License for the specific language governing permissions and limitations under
 * the License.
 *
 * Copyright © 2012 Almende B.V.
 *
 * @author  Jos de Jong, <jos@almende.org>
 * @date    2012-07-03
 */


/**
 * 
 * DOCUMENTATION:
 *   https://developers.google.com/google-apps/calendar/v3/reference/
 *   https://developers.google.com/google-apps/calendar/v3/reference/events#resource
 */
package com.almende.eve.agent.google;


import java.io.IOException;
import java.util.HashMap;
import java.util.Map;

import org.joda.time.DateTime;
<<<<<<< HEAD
import org.joda.time.DateTimeZone;
=======
>>>>>>> 7ab9f902

import com.almende.eve.agent.Agent;
import com.almende.eve.agent.CalendarAgent;
import com.almende.eve.config.Config;
import com.almende.eve.entity.calendar.Authorization;
import com.almende.eve.rpc.annotation.Access;
import com.almende.eve.rpc.annotation.AccessType;
import com.almende.eve.rpc.annotation.Name;
import com.almende.eve.rpc.annotation.Optional;
import com.almende.eve.rpc.jsonrpc.JSONRPCException;
import com.almende.eve.rpc.jsonrpc.JSONRPCException.CODE;
import com.almende.eve.rpc.jsonrpc.jackson.JOM;
import com.almende.eve.state.State;
import com.almende.util.HttpUtil;
import com.fasterxml.jackson.databind.JsonNode;
import com.fasterxml.jackson.databind.ObjectMapper;
import com.fasterxml.jackson.databind.node.ArrayNode;
import com.fasterxml.jackson.databind.node.JsonNodeFactory;
import com.fasterxml.jackson.databind.node.ObjectNode;

@Access(AccessType.PUBLIC)
public class GoogleCalendarAgent extends Agent implements CalendarAgent {
    // private Logger logger = Logger.getLogger(this.getClass().getName());

    // note: config parameters google.client_id and google.client_secret
    // are loaded from the eve configuration
    private String OAUTH_URI = "https://accounts.google.com/o/oauth2";
    private String CALENDAR_URI = "https://www.googleapis.com/calendar/v3/calendars/";

    /**
     * Set access token and refresh token, used to authorize the calendar agent.
     * These tokens must be retrieved via Oauth 2.0 authorization.
     * 
     * @param access_token
     * @param token_type
     * @param expires_in
     * @param refresh_token
     * @throws IOException
     */
    public void setAuthorization(@Name("access_token") String access_token,
            @Name("token_type") String token_type, @Name("expires_in") Integer expires_in,
            @Name("refresh_token") String refresh_token) throws IOException {
        State state = getState();

        // retrieve user information
        String url = "https://www.googleapis.com/oauth2/v1/userinfo";
        Map<String, String> headers = new HashMap<String, String>();
        headers.put("Authorization", token_type + " " + access_token);
        String resp = HttpUtil.get(url, headers);

        ObjectNode info = JOM.getInstance().readValue(resp, ObjectNode.class);
        String email = info.has("email") ? info.get("email").asText() : null;
        String name = info.has("name") ? info.get("name").asText() : null;

        DateTime expires_at = calculateExpiresAt(expires_in);
        Authorization auth = new Authorization(access_token, token_type, expires_at, refresh_token);

        // store the tokens in the state
        state.put("auth", auth);
        state.put("email", email);
        state.put("name", name);
    }

    /**
     * Calculate the expiration time from a life time
     * 
     * @param expires_in
     *            Expiration time in seconds
     * @return
     */
    private DateTime calculateExpiresAt(Integer expires_in) {
        DateTime expires_at = null;
        if (expires_in != null && expires_in != 0) {
            // calculate expiration time, and subtract 5 minutes for safety
            expires_at = DateTime.now().plusSeconds(expires_in).minusMinutes(5);
        }
        return expires_at;
    }

    /**
     * Refresh the access token using the refresh token the tokens in provided
     * authorization object will be updated
     * 
     * @param auth
     * @throws Exception
     */
    private void refreshAuthorization(Authorization auth) throws Exception {
        String refresh_token = (auth != null) ? auth.getRefreshToken() : null;
        if (refresh_token == null) {
            throw new Exception("No refresh token available");
        }

        Config config = getAgentHost().getConfig();
        String client_id = config.get("google", "client_id");
        String client_secret = config.get("google", "client_secret");

        // retrieve new access_token using the refresh_token
        Map<String, String> params = new HashMap<String, String>();
        params.put("client_id", client_id);
        params.put("client_secret", client_secret);
        params.put("refresh_token", refresh_token);
        params.put("grant_type", "refresh_token");
        String resp = HttpUtil.postForm(OAUTH_URI + "/token", params);
        ObjectNode json = JOM.getInstance().readValue(resp, ObjectNode.class);
        if (!json.has("access_token")) {
            // TODO: give more specific error message
            throw new Exception("Retrieving new access token failed");
        }

        // update authorization
        if (json.has("access_token")) {
            auth.setAccessToken(json.get("access_token").asText());
        }
        if (json.has("expires_in")) {
            Integer expires_in = json.get("expires_in").asInt();
            DateTime expires_at = calculateExpiresAt(expires_in);
            auth.setExpiresAt(expires_at);
        }
    }

    /**
     * Remove all stored data from this agent
     */
    @Override
<<<<<<< HEAD
    public void delete() {
=======
    public void sigDelete() {
>>>>>>> 7ab9f902
        State state = getState();
        state.remove("auth");
        state.remove("email");
        state.remove("name");

<<<<<<< HEAD
        super.delete();
=======
        super.sigDelete();
>>>>>>> 7ab9f902
    }

    /**
     * Get the username associated with the calendar
     * 
     * @return name
     */
    @Override
    public String getUsername() {
        return getState().get("name", String.class);
    }

    /**
     * Get the email associated with the calendar
     * 
     * @return email
     */
    @Override
    public String getEmail() {
        return getState().get("email", String.class);
    }

    /**
     * Get ready-made HTTP request headers containing the authorization token
     * Example usage: HttpUtil.get(url, getAuthorizationHeaders());
     * 
     * @return
     * @throws Exception
     */
    private Map<String, String> getAuthorizationHeaders() throws Exception {
        Authorization auth = getAuthorization();

        String access_token = (auth != null) ? auth.getAccessToken() : null;
        if (access_token == null) {
            throw new Exception("No authorization token available");
        }
        String token_type = (auth != null) ? auth.getTokenType() : null;
        if (token_type == null) {
            throw new Exception("No token type available");
        }

        Map<String, String> headers = new HashMap<String, String>();
        headers.put("Authorization", token_type + " " + access_token);
        return headers;
    }

    /**
     * Retrieve authorization tokens
     * 
     * @return
     * @throws Exception
     */
    private Authorization getAuthorization() throws Exception {
        Authorization auth = getState().get("auth", Authorization.class);

        // check if access_token is expired
        DateTime expires_at = (auth != null) ? auth.getExpiresAt() : null;
        if (expires_at != null && expires_at.isBeforeNow()) {
            refreshAuthorization(auth);
            getState().put("auth", auth);
        }

        return auth;
    }

    /**
     * Get the calendar agents version
     */
    @Override
    public String getVersion() {
        return "0.5";
    }

    /**
     * Get the calendar agents description
     */
    @Override
    public String getDescription() {
        return "This agent gives access to a Google Calendar. "
                + "It allows to search events, find free timeslots, "
                + "and add, edit, or remove events.";
    }

    /**
     * Convert the event from a Eve event to a Google event
     * 
     * @param event
     */
    private void toGoogleEvent(ObjectNode event) {
        if (event.has("agent") && event.get("agent").isTextual()) {
            // move agent url from event.agent to extendedProperties
            String agent = event.get("agent").asText();
            event.with("extendedProperties").with("shared").put("agent", agent);

            // TODO: change location into a string
        }
    }

    /**
     * Convert the event from a Google event to a Eve event
     * 
     * @param event
     */
    private void toEveEvent(ObjectNode event) {
        ObjectNode extendedProperties = (ObjectNode) event.get("extendedProperties");
        if (extendedProperties != null) {
            ObjectNode shared = (ObjectNode) extendedProperties.get("shared");
            if (shared != null && shared.has("agent") && shared.get("agent").isTextual()) {
                // move agent url from extended properties to event.agent
                String agent = shared.get("agent").asText();
                event.put("agent", agent);

                /*
                 * TODO: remove agent from extended properties
                 * shared.remove("agent"); if (shared.size() == 0) {
                 * extendedProperties.remove("shared"); if
                 * (extendedProperties.size() == 0) {
                 * event.remove("extendedProperties"); } }
                 */

                // TODO: replace string location with Location object
            }
        }
    }

    /**
     * Retrieve a list with all calendars in this google calendar
     */
    @Override
    public ArrayNode getCalendarList() throws Exception {
        String url = CALENDAR_URI + "users/me/calendarList";
        String resp = HttpUtil.get(url, getAuthorizationHeaders());
        ObjectNode calendars = JOM.getInstance().readValue(resp, ObjectNode.class);

        // check for errors
        if (calendars.has("error")) {
            ObjectNode error = (ObjectNode) calendars.get("error");
            throw new JSONRPCException(error);
        }

        // get items from response
        ArrayNode items = null;
        if (calendars.has("items")) {
            items = (ArrayNode) calendars.get("items");
        } else {
            items = JOM.createArrayNode();
        }

        return items;
    }

    /**
     * Get todays events. A convenience method for easy testing
     * 
     * @param calendarId
     * @return
     * @throws Exception
     */
    public ArrayNode getEventsToday(@Optional @Name("calendarId") String calendarId)
            throws Exception {
        DateTime now = DateTime.now();
        DateTime timeMin = now.minusMillis(now.getMillisOfDay());
        DateTime timeMax = timeMin.plusDays(1);

        return getEvents(timeMin.toString(), timeMax.toString(), calendarId);
    }

    /**
     * Get all events in given interval
     * 
     * @param timeMin
     *            start of the interval
     * @param timeMax
     *            end of the interval
     * @param calendarId
     *            optional calendar id. If not provided, the default calendar is
     *            used
     */
    @Override
    public ArrayNode getEvents(@Optional @Name("timeMin") String timeMin,
            @Optional @Name("timeMax") String timeMax,
            @Optional @Name("calendarId") String calendarId) throws Exception {
        // initialize optional parameters
        if (calendarId == null) {
            calendarId = getState().get("email", String.class);
        }

        // built url with query parameters
        String url = CALENDAR_URI + calendarId + "/events";
        Map<String, String> params = new HashMap<String, String>();
        if (timeMin != null) {
            params.put("timeMin", new DateTime(timeMin).toString());
        }
        if (timeMax != null) {
            params.put("timeMax", new DateTime(timeMax).toString());
        }
        // Set singleEvents=true to expand recurring events into instances
        params.put("singleEvents", "true");
        url = HttpUtil.appendQueryParams(url, params);

        // perform GET request
        Map<String, String> headers = getAuthorizationHeaders();
        String resp = HttpUtil.get(url, headers);
        ObjectMapper mapper = JOM.getInstance();
        ObjectNode json = mapper.readValue(resp, ObjectNode.class);

        // check for errors
        if (json.has("error")) {
            ObjectNode error = (ObjectNode) json.get("error");
            throw new JSONRPCException(error);
        }

        // get items from the response
        ArrayNode items = null;
        if (json.has("items")) {
            items = (ArrayNode) json.get("items");

            // convert from Google to Eve event
            for (int i = 0; i < items.size(); i++) {
                ObjectNode item = (ObjectNode) items.get(i);
                toEveEvent(item);
            }
        } else {
            items = JOM.createArrayNode();
        }

        return items;
    }

    /**
     * Get busy intervals of today. A convenience method for easy testing
     * 
     * @param calendarId
     *            optional calendar id. If not provided, the default calendar is
     *            used
     * @param timeZone
     *            Time zone used in the response. Optional. The default is UTC.
     * 
     * @return
     * @throws Exception
     */
    public ArrayNode getBusyToday(@Optional @Name("calendarId") String calendarId,
            @Optional @Name("timeZone") String timeZone) throws Exception {
        DateTime now = DateTime.now();
        DateTime timeMin = now.minusMillis(now.getMillisOfDay());
        DateTime timeMax = timeMin.plusDays(1);

        return getBusy(timeMin.toString(), timeMax.toString(), calendarId, timeZone);
    }

    /**
<<<<<<< HEAD
     * Get the start time from a google event (including all-day-events) Returns
     * null if not found
     * 
     * @param event
     * @param timeZone
     *            Timezone, needed for all-day-events
     * @return start
     */
    private static DateTime getStart(ObjectNode event, DateTimeZone timeZone) {
        if (!event.has("start")) {
            return null;
        }
        JsonNode startObj = event.get("start");

        DateTime start = null;
        if (startObj.has("dateTime") && !startObj.get("dateTime").isNull()) {
            String dateTimeStr = startObj.get("dateTime").asText();
            start = new DateTime(dateTimeStr);
        } else
            if (startObj.has("date") && !startObj.get("date").isNull()) {
                String dateStr = startObj.get("date").asText();

                if (startObj.has("timeZone") && !startObj.get("timeZone").isNull()) {
                    String timeZoneStr = startObj.get("timeZone").asText();
                    timeZone = DateTimeZone.forID(timeZoneStr);
                }
                if (timeZone != null) {
                    start = new DateTime(dateStr, timeZone);
                } else {
                    start = new DateTime(dateStr);
                }
            } else {
                start = null;
            }

        return start;
    }

    /**
     * Get the end time from a google event (including all-day-events) Returns
     * null if not found
     * 
     * @param event
     * @param timeZone
     *            Timezone, needed for all-day-events
     * @return end
     */
    private static DateTime getEnd(ObjectNode event, DateTimeZone timeZone) {
        if (!event.has("end")) {
            return null;
        }
        JsonNode endObj = event.get("end");

        DateTime end = null;
        if (endObj.has("dateTime") && !endObj.get("dateTime").isNull()) {
            String dateTimeStr = endObj.get("dateTime").asText();
            end = new DateTime(dateTimeStr);
        } else
            if (endObj.has("date") && !endObj.get("date").isNull()) {
                String dateStr = endObj.get("date").asText();

                if (endObj.has("timeZone") && !endObj.get("timeZone").isNull()) {
                    String timeZoneStr = endObj.get("timeZone").asText();
                    timeZone = DateTimeZone.forID(timeZoneStr);
                }
                if (timeZone != null) {
                    end = new DateTime(dateStr, timeZone);
                } else {
                    end = new DateTime(dateStr);
                }
            } else {
                end = null;
            }

        return end;
    }

    /**
=======
>>>>>>> 7ab9f902
     * Get all busy event timeslots in given interval
     * 
     * @param timeMin
     *            start of the interval
     * @param timeMax
     *            end of the interval
     * @param calendarId
     *            optional calendar id. If not provided, the default calendar is
     *            used
     * @param timeZone
     *            Time zone used in the response. Optional. The default is UTC.
     */
    @Override
    public ArrayNode getBusy(@Name("timeMin") String timeMin, @Name("timeMax") String timeMax,
            @Optional @Name("calendarId") String calendarId,
            @Optional @Name("timeZone") String timeZone) throws Exception {
        // initialize optional parameters
        if (calendarId == null) {
            calendarId = getState().get("email", String.class);
        }

        // build request body
        ObjectNode request = new ObjectNode(JsonNodeFactory.instance);
        request.put("timeMin", new DateTime(timeMin).toString());
        request.put("timeMax", new DateTime(timeMax).toString());

        if (timeZone != null) {
            request.put("timeZone", timeZone);
        }

        ArrayNode node = request.putArray("items");
        node.addObject().put("id", calendarId);


        String url = "https://www.googleapis.com/calendar/v3/freeBusy";

        // perform POST request
        ObjectMapper mapper = JOM.getInstance();
        String body = mapper.writeValueAsString(request);
        Map<String, String> headers = getAuthorizationHeaders();
        headers.put("Content-Type", "application/json");
        String resp = HttpUtil.post(url, body, headers);
        ObjectNode response = mapper.readValue(resp, ObjectNode.class);


        // check for errors
        if (response.has("error")) {
            ObjectNode error = (ObjectNode) response.get("error");
            throw new JSONRPCException(error);
        }

        // get items from the response
        ArrayNode items = null;
        if (response.has("calendars")) {
            JsonNode calendars = response.get("calendars");
            if (calendars.has(calendarId)) {
                JsonNode calendar = calendars.get(calendarId);
                if (calendar.has("busy")) {
                    items = (ArrayNode) calendar.get("busy");
                }
            }
        }

        if (items == null) {
            items = JOM.createArrayNode();
        }
        
        return items;
    }

    /**
     * Get a single event by id
     * 
     * @param eventId
     *            Id of the event
     * @param calendarId
     *            Optional calendar id. the primary calendar is used by default
     */
    @Override
    public ObjectNode getEvent(@Name("eventId") String eventId,
            @Optional @Name("calendarId") String calendarId) throws Exception {
        // initialize optional parameters
        if (calendarId == null) {
            calendarId = getState().get("email", String.class);
        }

        // built url
        String url = CALENDAR_URI + calendarId + "/events/" + eventId;

        // perform GET request
        Map<String, String> headers = getAuthorizationHeaders();
        String resp = HttpUtil.get(url, headers);
        ObjectMapper mapper = JOM.getInstance();
        ObjectNode event = mapper.readValue(resp, ObjectNode.class);

        // convert from Google to Eve event
        toEveEvent(event);

        // check for errors
        if (event.has("error")) {
            ObjectNode error = (ObjectNode) event.get("error");
            Integer code = error.has("code") ? error.get("code").asInt() : null;
            if (code != null && (code.equals(404) || code.equals(410))) {
                throw new JSONRPCException(CODE.NOT_FOUND);
            }

            throw new JSONRPCException(error);
        }

        // check if canceled. If so, return null
        // TODO: be able to retrieve canceled events?
        if (event.has("status") && event.get("status").asText().equals("cancelled")) {
            throw new JSONRPCException(CODE.NOT_FOUND);
        }

        return event;
    }

    /**
     * Create an event
     * 
     * @param event
     *            JSON structure containing the calendar event
     * @param calendarId
     *            Optional calendar id. the primary calendar is used by default
     * @return createdEvent JSON structure with the created event
     */
    @Override
    public ObjectNode createEvent(@Name("event") ObjectNode event,
            @Optional @Name("calendarId") String calendarId) throws Exception {
        // initialize optional parameters
        if (calendarId == null) {
            calendarId = getState().get("email", String.class);
        }

        // built url
        String url = CALENDAR_URI + calendarId + "/events";

        // convert from Google to Eve event
        toGoogleEvent(event);

        // perform POST request
        ObjectMapper mapper = JOM.getInstance();
        String body = mapper.writeValueAsString(event);
        Map<String, String> headers = getAuthorizationHeaders();
        headers.put("Content-Type", "application/json");
        String resp = HttpUtil.post(url, body, headers);
        ObjectNode createdEvent = mapper.readValue(resp, ObjectNode.class);

        // convert from Google to Eve event
        toEveEvent(event);

        // check for errors
        if (createdEvent.has("error")) {
            ObjectNode error = (ObjectNode) createdEvent.get("error");
            throw new JSONRPCException(error);
        }

        return createdEvent;
    }

    /**
     * Quick create an event
     * 
     * @param start
     * @param end
     * @param summary
     * @param location
     * @param calendarId
     * @return
     * @throws Exception
     */
    public ObjectNode createEventQuick(@Optional @Name("start") String start,
            @Optional @Name("end") String end, @Optional @Name("summary") String summary,
            @Optional @Name("location") String location,
            @Optional @Name("calendarId") String calendarId) throws Exception {
        ObjectNode event = JOM.createObjectNode();

        if (start == null) {
            // set start to current time, rounded to hours
            DateTime startDate = DateTime.now();
            startDate = startDate.plusHours(1);
            startDate = startDate.minusMinutes(startDate.getMinuteOfHour());
            startDate = startDate.minusSeconds(startDate.getSecondOfMinute());
            startDate = startDate.minusMillis(startDate.getMillisOfSecond());
            start = startDate.toString();
        }
        ObjectNode startObj = JOM.createObjectNode();
        startObj.put("dateTime", start);
        event.put("start", startObj);
        if (end == null) {
            // set end to start +1 hour
            DateTime startDate = new DateTime(start);
            DateTime endDate = startDate.plusHours(1);
            end = endDate.toString();
        }
        ObjectNode endObj = JOM.createObjectNode();
        endObj.put("dateTime", end);
        event.put("end", endObj);
        if (summary != null) {
            event.put("summary", summary);
        }
        if (location != null) {
            event.put("location", location);
        }

        return createEvent(event, calendarId);
    }

    /**
     * Update an existing event
     * 
     * @param event
     *            JSON structure containing the calendar event (event must have
     *            an id)
     * @param calendarId
     *            Optional calendar id. the primary calendar is used by default
     * @return updatedEvent JSON structure with the updated event
     */
    @Override
    public ObjectNode updateEvent(@Name("event") ObjectNode event,
            @Optional @Name("calendarId") String calendarId) throws Exception {
        // initialize optional parameters
        if (calendarId == null) {
            calendarId = getState().get("email", String.class);
        }

        // convert from Eve to Google event
        toGoogleEvent(event);

        // read id from event
        String id = event.get("id").asText();
        if (id == null) {
            throw new Exception("Parameter 'id' missing in event");
        }

        // built url
        String url = CALENDAR_URI + calendarId + "/events/" + id;

        // perform POST request
        ObjectMapper mapper = JOM.getInstance();
        String body = mapper.writeValueAsString(event);
        Map<String, String> headers = getAuthorizationHeaders();
        headers.put("Content-Type", "application/json");
        String resp = HttpUtil.put(url, body, headers);
        ObjectNode updatedEvent = mapper.readValue(resp, ObjectNode.class);

        // check for errors
        if (updatedEvent.has("error")) {
            ObjectNode error = (ObjectNode) updatedEvent.get("error");
            throw new JSONRPCException(error);
        }

        // convert from Google to Eve event
        toEveEvent(event);

        return updatedEvent;
    }

    /**
     * Delete an existing event
     * 
     * @param eventId
     *            id of the event to be deleted
     * @param calendarId
     *            Optional calendar id. the primary calendar is used by default
     */
    @Override
    public void deleteEvent(@Name("eventId") String eventId,
            @Optional @Name("calendarId") String calendarId) throws Exception {
        // initialize optional parameters
        if (calendarId == null) {
            calendarId = getState().get("email", String.class);
        }

        // built url
        String url = CALENDAR_URI + calendarId + "/events/" + eventId;

        // perform POST request
        Map<String, String> headers = getAuthorizationHeaders();
        String resp = HttpUtil.delete(url, headers);
        if (!resp.isEmpty()) {
            ObjectNode node = JOM.getInstance().readValue(resp, ObjectNode.class);

            // check error code
            if (node.has("error")) {
                ObjectNode error = (ObjectNode) node.get("error");
                Integer code = error.has("code") ? error.get("code").asInt() : null;
                if (code != null && (code.equals(404) || code.equals(410))) {
                    throw new JSONRPCException(CODE.NOT_FOUND);
                }

                throw new JSONRPCException(error);
            } else {
                throw new Exception(resp);
            }
        }
    }
}

<|MERGE_RESOLUTION|>--- conflicted
+++ resolved
@@ -58,10 +58,6 @@
 import java.util.Map;
 
 import org.joda.time.DateTime;
-<<<<<<< HEAD
-import org.joda.time.DateTimeZone;
-=======
->>>>>>> 7ab9f902
 
 import com.almende.eve.agent.Agent;
 import com.almende.eve.agent.CalendarAgent;
@@ -186,21 +182,12 @@
      * Remove all stored data from this agent
      */
     @Override
-<<<<<<< HEAD
-    public void delete() {
-=======
     public void sigDelete() {
->>>>>>> 7ab9f902
         State state = getState();
         state.remove("auth");
         state.remove("email");
         state.remove("name");
-
-<<<<<<< HEAD
-        super.delete();
-=======
         super.sigDelete();
->>>>>>> 7ab9f902
     }
 
     /**
@@ -452,87 +439,6 @@
     }
 
     /**
-<<<<<<< HEAD
-     * Get the start time from a google event (including all-day-events) Returns
-     * null if not found
-     * 
-     * @param event
-     * @param timeZone
-     *            Timezone, needed for all-day-events
-     * @return start
-     */
-    private static DateTime getStart(ObjectNode event, DateTimeZone timeZone) {
-        if (!event.has("start")) {
-            return null;
-        }
-        JsonNode startObj = event.get("start");
-
-        DateTime start = null;
-        if (startObj.has("dateTime") && !startObj.get("dateTime").isNull()) {
-            String dateTimeStr = startObj.get("dateTime").asText();
-            start = new DateTime(dateTimeStr);
-        } else
-            if (startObj.has("date") && !startObj.get("date").isNull()) {
-                String dateStr = startObj.get("date").asText();
-
-                if (startObj.has("timeZone") && !startObj.get("timeZone").isNull()) {
-                    String timeZoneStr = startObj.get("timeZone").asText();
-                    timeZone = DateTimeZone.forID(timeZoneStr);
-                }
-                if (timeZone != null) {
-                    start = new DateTime(dateStr, timeZone);
-                } else {
-                    start = new DateTime(dateStr);
-                }
-            } else {
-                start = null;
-            }
-
-        return start;
-    }
-
-    /**
-     * Get the end time from a google event (including all-day-events) Returns
-     * null if not found
-     * 
-     * @param event
-     * @param timeZone
-     *            Timezone, needed for all-day-events
-     * @return end
-     */
-    private static DateTime getEnd(ObjectNode event, DateTimeZone timeZone) {
-        if (!event.has("end")) {
-            return null;
-        }
-        JsonNode endObj = event.get("end");
-
-        DateTime end = null;
-        if (endObj.has("dateTime") && !endObj.get("dateTime").isNull()) {
-            String dateTimeStr = endObj.get("dateTime").asText();
-            end = new DateTime(dateTimeStr);
-        } else
-            if (endObj.has("date") && !endObj.get("date").isNull()) {
-                String dateStr = endObj.get("date").asText();
-
-                if (endObj.has("timeZone") && !endObj.get("timeZone").isNull()) {
-                    String timeZoneStr = endObj.get("timeZone").asText();
-                    timeZone = DateTimeZone.forID(timeZoneStr);
-                }
-                if (timeZone != null) {
-                    end = new DateTime(dateStr, timeZone);
-                } else {
-                    end = new DateTime(dateStr);
-                }
-            } else {
-                end = null;
-            }
-
-        return end;
-    }
-
-    /**
-=======
->>>>>>> 7ab9f902
      * Get all busy event timeslots in given interval
      * 
      * @param timeMin
